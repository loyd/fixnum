# Changelog
All notable changes to this project will be documented in this file.

The format is based on [Keep a Changelog](https://keepachangelog.com/en/1.0.0/),
and this project adheres to [Semantic Versioning](https://semver.org/spec/v2.0.0.html).

## [Unreleased]
<<<<<<< HEAD
### Fixed
- Rare "from `f64`" bugs ([@quasiyoke](https://github.com/quasiyoke)).
=======
### Changed
- Update `parity-scale-codec` to `v3` ([#26]).

[#26]: https://github.com/loyd/fixnum/issues/26
>>>>>>> 42dade3e

## [0.6.1] - 2021-12-30
### Changed
- serde: can be used in no_std environments ([@mversic](https://github.com/mversic)).
- `TryFrom<f64>` can be used in no_std environments ([@mversic](https://github.com/mversic)).

## [0.6.0] - 2021-07-01
### Added
- `serde::as_string`, `serde::as_float`, `serde::as_repr`.
- `i64`, `i32`, `i16` features.

### Fixes
- To/from f64 conversion.

### Changed
- No implementation is provded by default, use `i64` or `i128` features.
- (De)serialize `FixedPoint` as a string in case of human readable formats.
- `ConvertError` and `FromDecimalError` are merged into one opaque `ConvertError` type.

## [0.5.1] - 2021-05-28
### Added
- docs: specify required features for feature-gated instances.

## [0.5.0] - 2021-03-24
### Added
- Trait `ops::RoundingSqrt` and its implementation for `FixedPoint` and `int`s ([@quasiyoke](https://github.com/quasiyoke)).
- `ArithmeticError::DomainViolation` error for attempts to compute a square root of a negative number ([@quasiyoke](https://github.com/quasiyoke)).

### Changed
- `FixedPoint::half_sum` now takes `RoundMode` parameter ([@quasiyoke](https://github.com/quasiyoke)).

## [0.4.0] - 2021-03-05
### Changed
- Update `parity-scale-codec` to `v2` ([@KalitaAlexey](https://github.com/KalitaAlexey)).

## [0.3.1] - 2021-02-16
### Added
- Method `FixedPoint::into_bits` ([@KalitaAlexey](https://github.com/KalitaAlexey)).
- More thorough feature testing ([@quasiyoke](https://github.com/quasiyoke)).
- "Compile fail" test for `fixnum_const!` macro ([@quasiyoke](https://github.com/quasiyoke)).

### Changed
- Unit tests for default fixnum feature set and `i128` feature were unified ([@quasiyoke](https://github.com/quasiyoke)).

## [0.3.0] - 2021-01-25
### Removed
- Support of `fixnum::ops::Numeric` ([@quasiyoke](https://github.com/quasiyoke)).

### Added
- Traits `ops::One`, `ops::Zero`, `ops::Bounded`.
- Saturating operations ([@quasiyoke](https://github.com/quasiyoke)):
  - `CheckedAdd::saturating_add`,
  - `CheckedMul::saturating_mul`,
  - `CheckedSub::saturating_sub`,
  - `RoundingMul::saturating_rmul`.
- Docs for `FixedPoint::integral` method ([@quasiyoke](https://github.com/quasiyoke)).

## [0.2.3] - 2020-12-30
### Added
- Const fixed-point literal macro `fixnum_const!` ([@quasiyoke](https://github.com/quasiyoke)).
- `Compact` implementation for `parity` feature ([@quasiyoke](https://github.com/quasiyoke)).
- `Clone` implementation for errors ([@quasiyoke](https://github.com/quasiyoke)).

### Fixed
- `parity`'s `Encode` and `Decode` impls ([@quasiyoke](https://github.com/quasiyoke)).

## [0.2.2] - 2020-12-09
### Added
- [`parity-scale-codec`](https://docs.rs/parity-scale-codec) support under the `parity` feature: `Encode` and `Decode` instances ([@quasiyoke](https://github.com/quasiyoke)).
- `fixnum!` macro for compile-time-checked fixed-point "literals".
- `.as_str()` was implemented for errors ([@quasiyoke](https://github.com/quasiyoke)).

### Changed
- Added `$crate` prefix for `impl_op` macro ([@quasiyoke](https://github.com/quasiyoke)).

## [0.2.1] - 2020-12-04
### Changed
- Docs' links were fixed ([@quasiyoke](https://github.com/quasiyoke)).

## [0.2.0] - 2020-12-04
### Removed
- Support of `fixnum::ops::CheckedDiv` ([@quasiyoke](https://github.com/quasiyoke)).

### Changed
- There's no need in `uint` crate anymore. This significantly helps in `no_std` environments ([@quasiyoke](https://github.com/quasiyoke)).

## [0.1.0] - 2020-12-03
### Added
- Initial release.

[unreleased]: https://github.com/loyd/fixnum/compare/v0.6.1...HEAD
[0.6.1]: https://github.com/loyd/fixnum/compare/v0.6.0...v0.6.1
[0.6.0]: https://github.com/loyd/fixnum/compare/v0.5.1...v0.6.0
[0.5.1]: https://github.com/loyd/fixnum/compare/v0.5.0...v0.5.1
[0.5.0]: https://github.com/loyd/fixnum/compare/v0.4.0...v0.5.0
[0.4.0]: https://github.com/loyd/fixnum/compare/v0.3.1...v0.4.0
[0.3.1]: https://github.com/loyd/fixnum/compare/v0.3.0...v0.3.1
[0.3.0]: https://github.com/loyd/fixnum/compare/v0.2.3...v0.3.0
[0.2.3]: https://github.com/loyd/fixnum/compare/v0.2.2...v0.2.3
[0.2.2]: https://github.com/loyd/fixnum/compare/v0.2.1...v0.2.2
[0.2.1]: https://github.com/loyd/fixnum/compare/v0.2.0...v0.2.1
[0.2.0]: https://github.com/loyd/fixnum/compare/v0.1.0...v0.2.0
[0.1.0]: https://github.com/loyd/fixnum/releases/tag/v0.1.0<|MERGE_RESOLUTION|>--- conflicted
+++ resolved
@@ -5,15 +5,15 @@
 and this project adheres to [Semantic Versioning](https://semver.org/spec/v2.0.0.html).
 
 ## [Unreleased]
-<<<<<<< HEAD
 ### Fixed
-- Rare "from `f64`" bugs ([@quasiyoke](https://github.com/quasiyoke)).
-=======
+- Rare "from `f64`" bugs ([#25]).
+
 ### Changed
 - Update `parity-scale-codec` to `v3` ([#26]).
+- Optimize `From<f64>` instance ([#25]).
 
+[#25]: https://github.com/loyd/fixnum/pull/25
 [#26]: https://github.com/loyd/fixnum/issues/26
->>>>>>> 42dade3e
 
 ## [0.6.1] - 2021-12-30
 ### Changed
@@ -25,7 +25,7 @@
 - `serde::as_string`, `serde::as_float`, `serde::as_repr`.
 - `i64`, `i32`, `i16` features.
 
-### Fixes
+### Fixed
 - To/from f64 conversion.
 
 ### Changed
